--- conflicted
+++ resolved
@@ -88,26 +88,14 @@
         return self.project_length
 
     def __eq__(self, other):
-<<<<<<< HEAD
         if isinstance(other, Tangible):
             return all((
-=======
-        return all(
-            (
->>>>>>> 67e8f720
                 self.cost_allocation == other.cost_allocation,
                 np.allclose(self.expense_year, other.expense_year),
                 np.allclose(self.pis_year, other.pis_year),
-                np.allclose(self.cost, other.cost),
-<<<<<<< HEAD
-            ))
         if isinstance(other, (int, float)):
             return np.allclose(sum(self.cost), other)
         return False
-=======
-            )
-        )
->>>>>>> 67e8f720
 
     def __lt__(self, other):
         if isinstance(other, (Tangible, Intangible, OPEX, ASR)):
@@ -183,20 +171,6 @@
     def __truediv__(self, other):
         if isinstance(other, (Tangible, Intangible, OPEX, ASR)):
             return np.sum(self.cost) / np.sum(other.cost)
-<<<<<<< HEAD
-
-        new_tangible = Tangible(
-            start_year=self.start_year,
-            end_year=self.end_year,
-            cost=self.cost / other,
-            expense_year=self.expense_year.copy(),
-            pis_year=self.pis_year.copy(),
-            salvage_value=self.salvage_value.copy(),
-            useful_life=self.useful_life.copy(),
-            cost_allocation=self.cost_allocation,
-        )
-        return new_tangible
-=======
         else:
             new_tangible = Tangible(
                 start_year=self.start_year,
@@ -209,7 +183,6 @@
                 cost_allocation=self.cost_allocation,
             )
             return new_tangible
->>>>>>> 67e8f720
 
     def expenditures(self):
         """
@@ -365,8 +338,7 @@
                 f"start year {self.start_year} "
                 f" is after the end year: {self.end_year}"
             )
-
-<<<<<<< HEAD
+              
     def __len__(self):
         return self.project_length
 
@@ -411,9 +383,6 @@
         return False
 
     def expenditures(self):
-=======
-    def intangible_expenditures(self):
->>>>>>> 67e8f720
         """
         Calculate intangible expenditures per year.
 
@@ -451,8 +420,6 @@
             )
         if self.variable_cost is None:
             self.variable_cost = np.zeros(self.project_length)
-
-<<<<<<< HEAD
         self.cost = self.fixed_cost + self.variable_cost
 
     def __len__(self):
@@ -501,10 +468,9 @@
         self,
         prod_rate: np.ndarray=None,
         cost_per_volume: np.ndarray=None
-=======
+
     def total_opex(
         self, prod_rate: np.ndarray = None, cost_per_volume: np.ndarray = None
->>>>>>> 67e8f720
     ):
         if None not in [prod_rate, cost_per_volume]:
             self.variable_cost = prod_rate * cost_per_volume
@@ -550,7 +516,6 @@
             return np.sum(self.cost) < other
         return False
 
-
     def __le__(self, other):
         if isinstance(other, Tangible, Intangible, OPEX, ASR):
             return np.sum(self.cost) <= np.sum(other.cost)
@@ -571,7 +536,6 @@
         if isinstance(other, (int, float)):
             return np.sum(self.cost) >= other
         return False
-            
 
     def future_cost(self):
         return self.cost * np.power(
@@ -589,9 +553,4 @@
                 shift_indices, cost_alloc, cost_duration
             )
         ])
-
-<<<<<<< HEAD
-        return asr_alloc.sum(axis=0)
-=======
-        return self.fixed_cost + self.variable_cost
->>>>>>> 67e8f720
+        return asr_alloc.sum(axis=0)