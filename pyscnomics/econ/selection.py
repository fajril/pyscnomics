"""
Specify fluid type and depreciation method.
"""

from enum import Enum


class DeprMethod(Enum):

    """
    Enumeration of depreciation methods.

    Attributes
    ----------
    SL : str
        Represents the straight-line depreciation method.
    DB : str
        Represents the declining balance depreciation method.
    UOP : str
        Represents the units of production depreciation method.
    """

    SL = "sl"
    DB = "db"
    UOP = "uop"


class FluidType(Enum):

    """
    Enumeration of fluid types for depreciation calculation.

    Attributes
    ----------
    ALL : str
        Represents all fluid types.
    OIL : str
        Represents oil as the fluid type.
    GAS : str
        Represents gas as the fluid type.

    """

    ALL = "all"
    OIL = "oil"
    GAS = "gas"
    SULFUR = "sulfur"
    ELECTRICITY = "electricity"
<<<<<<< HEAD
    CO2 = 'co2'


class TaxSplitTypeCR(Enum):
    CONVENTIONAL = "conventional"
    SLIDING_SCALE = "ICP sliding scale"
    R2C = "R/C"
=======
    CO2 = "co2"
>>>>>>> 7d32c2e2
<|MERGE_RESOLUTION|>--- conflicted
+++ resolved
@@ -46,14 +46,4 @@
     GAS = "gas"
     SULFUR = "sulfur"
     ELECTRICITY = "electricity"
-<<<<<<< HEAD
-    CO2 = 'co2'
-
-
-class TaxSplitTypeCR(Enum):
-    CONVENTIONAL = "conventional"
-    SLIDING_SCALE = "ICP sliding scale"
-    R2C = "R/C"
-=======
-    CO2 = "co2"
->>>>>>> 7d32c2e2
+    CO2 = "co2"